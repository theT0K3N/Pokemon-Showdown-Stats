import {calcStat, Data, ID, Nature, PokemonSet, Stat, StatsTable, statToEV} from 'ps';

import {Battle, Outcome, Player, Pokemon, Team} from './parser';
import * as util from './util';

export interface TaggedStatistics {
  battles: number;
  total: WeightedStatistics;
  tags: Map<ID, WeightedStatistics>;
}

export type WeightedStatistics = Map<number, Statistics>;

export interface Statistics {
  pokemon: Map<ID, UsageStatistics>;
  leads: Usage;
  usage: Usage;
  metagame: MetagameStatistics;
}

export interface UsageStatistics {
  lead: Usage;
  usage: Usage;

  abilities: Map<ID, number>;
  items: Map<ID, number>;
  happinesses: Map<number, number>;
  spreads: Map<string, number>;
  moves: Map<ID, number>;

  count: number;
  weights: {sum: number, count: number};

  encounters: Map<ID, number[/* Outcome */]>;
  teammates: Map<ID, number>;
  gxes: Map<ID, number>;
}

export interface Usage {
  raw: number;
  real: number;
  weighted: number;
}

export interface MetagameStatistics {
  tags: Map<ID, number>;
  stalliness: Array<[number, number]>;
}

const EMPTY: Set<ID> = new Set();

export const Stats = new class {
  create() {
    return {battles: 0, total: new Map(), tags: new Map()};
  }

  update(
      format: string|Data, battle: Battle, cutoffs: number[], stats?: TaggedStatistics,
      tags = EMPTY) {
    stats = stats || this.create();

    const singles = !util.isNonSinglesFormat(format);
    const short =
        !util.isNon6v6Format(format) && (battle.turns < 2 || (battle.turns < 3 && singles));
    if (!short) stats.battles++;

    const weights: number[][] = [];
    for (const player of [battle.p1, battle.p2]) {
      const [ws, save] = getWeights(player, cutoffs);
      const gxe = player.rating && player.rating.rprd ?
          Math.round(100 * util.victoryChance(player.rating.rpr, player.rating.rprd, 1500, 130)) :
          undefined;
      weights.push(ws.map(w => w.s));
      for (const [i, cutoff] of cutoffs.entries()) {
        const wsm = ws[i];

        let s = stats.total.get(cutoff);
        if (!s) {
          s = newStatistics();
          stats.total.set(cutoff, s);
        }
        updateStats(format, player, battle, wsm, gxe, save, short, s);

        for (const tag of tags) {
          let t = stats.tags.get(tag);
          if (!t) {
            t = new Map();
            stats.tags.set(tag, t);
          }
          s = t.get(cutoff);
          if (!s) {
            s = newStatistics();
            t.set(cutoff, s);
          }
          if (player.team.classification.tags.has(tag)) {
            updateStats(format, player, battle, wsm, gxe, save, short, s, tag);
          }
        }
      }
    }

    if (singles) {
      const mins = weights[0].map((w, i) => Math.min(w, weights[1][i]));
      for (const [i, weight] of mins.entries()) {
        const pw = {p1: weights[0][i], p2: weights[1][i]};
        const cutoff = cutoffs[i];
        const s = stats.total.get(cutoff)!;
        updateEncounters(s, battle.matchups, weight);
        if (!short) updateLeads(s, battle, pw);

        for (const tag of tags) {
          const s = stats.tags.get(tag)!.get(cutoff)!;
          updateEncounters(s, battle.matchups, weight);
          if (!short) updateLeads(s, battle, pw);
        }
      }
    }

    return stats;
  }
};

function getWeights(player: Player, cutoffs: number[]): [Array<{s: number, m: number}>, boolean] {
  let save = false;
  let rpr = 1500;
  let rprd = 130;
<<<<<<< HEAD
  if (player.rating) {
    if (player.rating.rprd !== 0) {
      rpr = player.rating.rpr;
      rprd = player.rating.rprd;
      save = true;
    }
=======
  // FIXME: StatCounter and batchMovesetReader treat rprd === 0 differently :(
  const rprd0 = !player.rating || player.rating.rprd === 0;

  if (!rprd0) {
    rpr = player.rating!.rpr;
    rprd = player.rating!.rprd;
    save = true;
>>>>>>> a38b95a7
  } else if (player.outcome) {
    rpr = player.outcome === 'win' ? 1540.16061434 : 1459.83938566;
    rprd = 122.858308077;
  }

  const weights = [];
  for (const cutoff of cutoffs) {
    const w = util.weighting(rpr, rprd, cutoff);
    if (!rprd0) {
      weights.push({s: w, m: util.weighting(1500, 130, cutoff)});
    } else {
      weights.push({s: w, m: w});
    }
  }

  return [weights, save];
}

function updateStats(
    format: string|Data, player: Player, battle: Battle, weights: {s: number, m: number},
    gxe: number|undefined, save: boolean, short: boolean, stats: Statistics, tag?: ID) {
  const data = util.dataForFormat(format);
  for (const [index, pokemon] of player.team.pokemon.entries()) {
    if (pokemon.species === 'empty') continue;
    const set = pokemon.set;

    let p = stats.pokemon.get(pokemon.species);
    if (!p) {
      p = newUsageStatistics();
      stats.pokemon.set(pokemon.species, p);
    }
    p.count++;

    if (gxe !== undefined) {
      const g = p.gxes.get(player.name);
      if (!g || g < gxe) p.gxes.set(player.name, gxe);
    }

    if (save) {
      p.weights.sum += weights.m;
      p.weights.count++;
    }

    const ability = set.ability === 'unknown' ? 'illuminate' as ID : set.ability;
    const a = p.abilities.get(ability);
    p.abilities.set(ability, (a || 0) + weights.m);

    const i = p.items.get(set.item);
    p.items.set(set.item, (i || 0) + weights.m);

    const NEUTRAL = new Set(['serious', 'docile', 'quirky', 'bashful']);
    const nature = data.getNature(NEUTRAL.has(set.nature) ? 'hardy' as ID : set.nature)!;
    const spread = getSpread(nature, util.getSpecies(pokemon.species, data).baseStats, pokemon.set);
    const s = p.spreads.get(spread);
    p.spreads.set(spread, (s || 0) + weights.m);

    for (const move of set.moves) {
      // NOTE: We're OK with triple counting 'nothing'
      const m = p.moves.get(move);
      p.moves.set(move, (m || 0) + weights.m);
    }

    const h = p.happinesses.get(set.happiness!);
    p.happinesses.set(set.happiness!, (h || 0) + weights.m);

    if (!short) {
      p.usage.raw++;
      if (pokemon.turnsOut > 0) p.usage.real++;
      p.usage.weighted += weights.s;

      for (const tag of player.team.classification.tags) {
        stats.metagame.tags.set(tag, (stats.metagame.tags.get(tag) || 0) + weights.s);
        stats.metagame.stalliness.push([player.team.classification.stalliness, weights.s]);
      }

      updateTeammates(player.team.pokemon, index, pokemon.species, p.teammates, stats, weights.s);
    }
  }
}

function getSpread<T>(nature: Nature, base: StatsTable<number>, pokemon: PokemonSet<T>) {
  const evs: number[] = [];

  let stat: Stat;
  for (stat in pokemon.evs) {
    // FIXME: The intention of the original code was to clearly round all EVs,
    // but in reality on the last stat gets modified.
    if (stat === 'spe') {
      const val =
          calcStat(stat, base[stat], pokemon.ivs[stat], pokemon.evs[stat], pokemon.level, nature);
      evs.push(statToEV(stat, val, base[stat], pokemon.ivs[stat], pokemon.level, nature));
    } else {
      evs.push(pokemon.evs[stat]);
    }
  }
  return `${nature.name}:${evs.join('/')}`;
}

function updateTeammates(
    pokemon: Pokemon[], i: number, a: ID, ta: Map<ID, number>, stats: Statistics, weight: number) {
  for (let j = 0; j < i; j++) {
    const b = pokemon[j].species;

    let pb = stats.pokemon.get(b);
    if (!pb) {
      pb = newUsageStatistics();
      stats.pokemon.set(b, pb);
    }
    const tb = pb.teammates;

    const w = (ta.get(b) || 0) + weight;
    ta.set(b, w);
    tb.set(a, w);
  }
}

// lookup table for the outcomes if poke1 and poke2 were exchanged
// clang-format off
const INVERSE_OUTCOMES: Outcome[] = [
  Outcome.POKE2_KOED, Outcome.POKE1_KOED,
  Outcome.DOUBLE_DOWN,
  Outcome.POKE2_SWITCHED_OUT, Outcome.POKE1_SWITCHED_OUT,
  Outcome.DOUBLE_SWITCH,
  Outcome.POKE2_FORCED_OUT, Outcome.POKE1_FORCED_OUT,
  Outcome.POKE2_UTURN_KOED, Outcome.POKE1_UTURN_KOED,
  Outcome.POKE2_FODDERED, Outcome.POKE1_FODDERED,
  Outcome.UNKNOWN,
];
// clang-format on

function updateEncounters(stats: Statistics, matchups: Array<[ID, ID, Outcome]>, weight: number) {
  for (const [a, b, outcome] of matchups) {
    let ea = stats.pokemon.get(a);
    if (!ea) {
      ea = newUsageStatistics();
      stats.pokemon.set(a, ea);
    }

    let eb = stats.pokemon.get(b);
    if (!eb) {
      eb = newUsageStatistics();
      stats.pokemon.set(b, eb);
    }

    let eab = ea.encounters.get(b);
    if (!eab) {
      eab = new Array(13).fill(0);
      ea.encounters.set(b, eab);
    }

    let eba = eb.encounters.get(a);
    if (!eba) {
      eba = new Array(13).fill(0);
      eb.encounters.set(a, eba);
    }

    eab[outcome] += weight;
    eba[INVERSE_OUTCOMES[outcome]] += weight;
  }
}

function updateLeads(stats: Statistics, battle: Battle, weights: {p1: number, p2: number}) {
  const sides: Array<'p1'|'p2'> = ['p1', 'p2'];
  const leads = {p1: 'empty' as ID, p2: 'empty' as ID};
  const matchups = battle.matchups;
  if (matchups.length) {
    leads.p1 = matchups[0][0];
    leads.p2 = matchups[0][1];
  } else {
    for (const side of sides) {
      for (const pokemon of battle[side].team.pokemon) {
        if (pokemon.turnsOut > 0) {
          leads[side] = pokemon.species;
          break;
        }
      }
    }
  }

  // Possible in the case of a 1v1 or similar battle which was forfeited before starting
  if (leads.p1 === 'empty' || leads.p2 === 'empty') return;

  for (const side of sides) {
    const usage = stats.pokemon.get(leads[side])!.lead;
    usage.raw++;
    stats.leads.raw++;

    usage.real++;
    stats.leads.real++;

    usage.weighted += weights[side];
    stats.leads.weighted += weights[side];
  }
}

function newStatistics() {
  return {
    pokemon: new Map(),
    leads: newUsage(),
    usage: newUsage(),
    metagame: {tags: new Map(), stalliness: []},
  };
}

function newUsageStatistics() {
  return {
    lead: newUsage(),
    usage: newUsage(),
    abilities: new Map(),
    items: new Map(),
    happinesses: new Map(),
    spreads: new Map(),
    moves: new Map(),
    viability: 0,
    weights: {sum: 0, count: 0},
    count: 0,
    encounters: new Map(),
    teammates: new Map(),
    gxes: new Map(),
  };
}

function newUsage() {
  return {raw: 0, real: 0, weighted: 0};
}<|MERGE_RESOLUTION|>--- conflicted
+++ resolved
@@ -124,14 +124,6 @@
   let save = false;
   let rpr = 1500;
   let rprd = 130;
-<<<<<<< HEAD
-  if (player.rating) {
-    if (player.rating.rprd !== 0) {
-      rpr = player.rating.rpr;
-      rprd = player.rating.rprd;
-      save = true;
-    }
-=======
   // FIXME: StatCounter and batchMovesetReader treat rprd === 0 differently :(
   const rprd0 = !player.rating || player.rating.rprd === 0;
 
@@ -139,7 +131,6 @@
     rpr = player.rating!.rpr;
     rprd = player.rating!.rprd;
     save = true;
->>>>>>> a38b95a7
   } else if (player.outcome) {
     rpr = player.outcome === 'win' ? 1540.16061434 : 1459.83938566;
     rprd = 122.858308077;
